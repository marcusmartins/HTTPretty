# #!/usr/bin/env python
# -*- coding: utf-8 -*-
# <HTTPretty - HTTP client mock for Python>
# Copyright (C) <2011-2012>  Gabriel Falcão <gabriel@nacaolivre.org>
#
# Permission is hereby granted, free of charge, to any person
# obtaining a copy of this software and associated documentation
# files (the "Software"), to deal in the Software without
# restriction, including without limitation the rights to use,
# copy, modify, merge, publish, distribute, sublicense, and/or sell
# copies of the Software, and to permit persons to whom the
# Software is furnished to do so, subject to the following
# conditions:
#
# The above copyright notice and this permission notice shall be
# included in all copies or substantial portions of the Software.
#
# THE SOFTWARE IS PROVIDED "AS IS", WITHOUT WARRANTY OF ANY KIND,
# EXPRESS OR IMPLIED, INCLUDING BUT NOT LIMITED TO THE WARRANTIES
# OF MERCHANTABILITY, FITNESS FOR A PARTICULAR PURPOSE AND
# NONINFRINGEMENT. IN NO EVENT SHALL THE AUTHORS OR COPYRIGHT
# HOLDERS BE LIABLE FOR ANY CLAIM, DAMAGES OR OTHER LIABILITY,
# WHETHER IN AN ACTION OF CONTRACT, TORT OR OTHERWISE, ARISING
# FROM, OUT OF OR IN CONNECTION WITH THE SOFTWARE OR THE USE OR
# OTHER DEALINGS IN THE SOFTWARE.
version = '0.5.6'

import re
import socket
import functools
import itertools
import warnings
import logging
import sys
import traceback
import types

PY3 = sys.version_info[0] == 3
if PY3:
    text_type = str
    binary_type = bytes
    import io
    StringIO = io.StringIO

    class Compat_Repr(object):
        def __repr__(self):
            return self.__str__()
else:
    text_type = unicode
    binary_type = str
    import StringIO
    StringIO = StringIO.StringIO

    class Compat_Repr(object):
        def __repr__(self):
            return self.__str__().encode('utf-8')

from datetime import datetime
from datetime import timedelta
<<<<<<< HEAD
from StringIO import StringIO
from urlparse import urlsplit, parse_qs
=======
try:
    from urllib.parse import urlsplit
except ImportError:
    from urlparse import urlsplit
>>>>>>> 6d365ac1

try:
    from http.server import BaseHTTPRequestHandler
except ImportError:
    from BaseHTTPServer import BaseHTTPRequestHandler

old_socket = socket.socket
old_create_connection = socket.create_connection
old_gethostbyname = socket.gethostbyname
old_gethostname = socket.gethostname
old_getaddrinfo = socket.getaddrinfo
old_socksocket = None
old_ssl_wrap_socket = None
old_sslwrap_simple = None
old_sslsocket = None

try:
    import socks
    old_socksocket = socks.socksocket
except ImportError:
    socks = None

try:
    import ssl
    old_ssl_wrap_socket = ssl.wrap_socket
    if not PY3:
        old_sslwrap_simple = ssl.sslwrap_simple
    old_sslsocket = ssl.SSLSocket
except ImportError:
    ssl = None


class HTTPrettyError(Exception):
    pass


def utf8(s):
    if isinstance(s, text_type):
        s = s.encode('utf-8')

    return binary_type(s)


def parse_requestline(s):
    """
    http://www.w3.org/Protocols/rfc2616/rfc2616-sec5.html#sec5

    >>> parse_requestline('GET / HTTP/1.0')
    ('GET', '/', '1.0')
    >>> parse_requestline('post /testurl htTP/1.1')
    ('POST', '/testurl', '1.1')
    >>> parse_requestline('Im not a RequestLine')
    Traceback (most recent call last):
        ...
    ValueError: Not a Request-Line
    """
    methods = '|'.join(HTTPretty.METHODS)
    m = re.match(r'('+methods+')\s+(.*)\s+HTTP/(1.[0|1])', s, re.I)
    if m:
        return m.group(1).upper(), m.group(2), m.group(3)
    else:
        raise ValueError('Not a Request-Line')


class HTTPrettyRequest(BaseHTTPRequestHandler, Compat_Repr, object):
    def __init__(self, headers, body=''):
        self.body = utf8(body)
        self.raw_headers = utf8(headers)
        self.rfile = StringIO('\r\n\r\n'.join([headers.strip(), body]))
        self.raw_requestline = self.rfile.readline()
        self.error_code = self.error_message = None
        self.parse_request()
        self.method = self.command
        self.querystring = parse_qs(self.path.split("?", 1)[-1])

    def __str__(self):
        return 'HTTPrettyRequest(headers={0}, body="{1}")'.format(
            self.headers,
            self.body,
        )


class EmptyRequestHeaders(dict):
    pass


class HTTPrettyRequestEmpty(object):
    body = ''
    headers = EmptyRequestHeaders()


class FakeSockFile(StringIO):
    def read(self, amount=None):
        amount = amount or self.len
        new_amount = amount

        if amount > self.len:
            new_amount = self.len - self.tell()

        ret = StringIO.read(self, new_amount)
        return ret


class FakeSSLSocket(object):
    def __init__(self, sock, *args, **kw):
        self._httpretty_sock = sock

    def __getattr__(self, attr):
        if attr == '_httpretty_sock':
            return super(FakeSSLSocket, self).__getattribute__(attr)

        return getattr(self._httpretty_sock, attr)


class fakesock(object):
    class socket(object):
        _entry = None
        debuglevel = 0
        _sent_data = []

        def __init__(self, family, type, protocol=6):
            self.setsockopt(family, type, protocol)
            self.truesock = old_socket(family, type, protocol)
            self._closed = True
            self.fd = FakeSockFile()
            self.timeout = socket._GLOBAL_DEFAULT_TIMEOUT
            self._sock = self

        def getpeercert(self, *a, **kw):
            now = datetime.now()
            shift = now + timedelta(days=30 * 12)
            return {
                'notAfter': shift.strftime('%b %d %H:%M:%S GMT'),
                'subjectAltName': (
                    ('DNS', '*%s' % self._host),
                    ('DNS', self._host),
                    ('DNS', '*'),
                ),
                'subject': (
                    (
                        ('organizationName', u'*.%s' % self._host),
                    ),
                    (
                        ('organizationalUnitName',
                         u'Domain Control Validated'),
                    ),
                    (
                        ('commonName', u'*.%s' % self._host),
                    ),
                ),
            }

        def ssl(self, sock, *args, **kw):
            return sock

        def setsockopt(self, family, type, protocol):
            self.family = family
            self.protocol = protocol
            self.type = type

        def connect(self, address):
            self._address = (self._host, self._port) = address
            self._closed = False

        def close(self):
            if not self._closed:
                self.truesock.close()
            self._closed = True

        def makefile(self, mode='r', bufsize=-1):
            self._mode = mode
            self._bufsize = bufsize

            if self._entry:
                self._entry.fill_filekind(self.fd)

            return self.fd

        def _true_sendall(self, data, *args, **kw):
            self.truesock.connect(self._address)
            self.truesock.sendall(data, *args, **kw)
            _d = self.truesock.recv(16)
            self.fd.seek(0)
            self.fd.write(_d)
            while _d:
                _d = self.truesock.recv(16)
                self.fd.write(_d)

            self.fd.seek(0)
            self.truesock.close()

        def sendall(self, data, *args, **kw):

            self._sent_data.append(data)
            hostnames = [i.hostname for i in HTTPretty._entries.keys()]
            self.fd.seek(0)
            try:
                print("data", data)
                requestline, _ = data.split('\r\n', 1)
                method, path, version = parse_requestline(requestline)
                is_parsing_headers = True
            except ValueError:
                is_parsing_headers = False

                if self._host not in hostnames:
                    return self._true_sendall(data)

            if not is_parsing_headers:
                if len(self._sent_data) > 1:
                    headers, body = map(utf8, self._sent_data[-2:])
                    try:
                        return HTTPretty.historify_request(headers, body, False)

                    except Exception as e:
                        logging.error(traceback.format_exc(e))
                        return self._true_sendall(data, *args, **kw)

            # path might come with
            s = urlsplit(path)

            headers, body = map(utf8, data.split('\r\n\r\n', 1))

            request = HTTPretty.historify_request(headers, body)

            info = URIInfo(hostname=self._host, port=self._port,
                           path=s.path,
                           query=s.query,
                           last_request=request)

            entries = []
            for key, value in HTTPretty._entries.items():
                if key == info:
                    entries = value
                    info = key
                    break

            if not entries:
                self._true_sendall(data)
                return

            entry = info.get_next_entry()
            if entry.method == method:
                self._entry = entry

        def debug(*a, **kw):
            import debug

        def settimeout(self, new_timeout):
            self.timeout = new_timeout

        sendto = send = recvfrom_into = recv_into = recvfrom = recv = debug


def fake_wrap_socket(s, *args, **kw):
    return s


def create_fake_connection(address, timeout=socket._GLOBAL_DEFAULT_TIMEOUT, source_address=None):
    s = fakesock.socket(socket.AF_INET, socket.SOCK_STREAM, socket.IPPROTO_TCP)
    if timeout is not socket._GLOBAL_DEFAULT_TIMEOUT:
        s.settimeout(timeout)
    if source_address:
        s.bind(source_address)
    s.connect(address)
    return s


def fake_gethostbyname(host):
    return host


def fake_gethostname():
    return 'localhost'


def fake_getaddrinfo(
    host, port, family=None, socktype=None, proto=None, flags=None):
    return [(2, 1, 6, '', (host, port))]


STATUSES = {
    100: "Continue",
    101: "Switching Protocols",
    102: "Processing",
    200: "OK",
    201: "Created",
    202: "Accepted",
    203: "Non-Authoritative Information",
    204: "No Content",
    205: "Reset Content",
    206: "Partial Content",
    207: "Multi-Status",
    208: "Already Reported",
    226: "IM Used",
    300: "Multiple Choices",
    301: "Moved Permanently",
    302: "Found",
    303: "See Other",
    304: "Not Modified",
    305: "Use Proxy",
    306: "Switch Proxy",
    307: "Temporary Redirect",
    308: "Permanent Redirect",
    400: "Bad Request",
    401: "Unauthorized",
    402: "Payment Required",
    403: "Forbidden",
    404: "Not Found",
    405: "Method Not Allowed",
    406: "Not Acceptable",
    407: "Proxy Authentication Required",
    408: "Request a Timeout",
    409: "Conflict",
    410: "Gone",
    411: "Length Required",
    412: "Precondition Failed",
    413: "Request Entity Too Large",
    414: "Request-URI Too Long",
    415: "Unsupported Media Type",
    416: "Requested Range Not Satisfiable",
    417: "Expectation Failed",
    418: "I'm a teapot",
    420: "Enhance Your Calm",
    422: "Unprocessable Entity",
    423: "Locked",
    424: "Failed Dependency",
    424: "Method Failure",
    425: "Unordered Collection",
    426: "Upgrade Required",
    428: "Precondition Required",
    429: "Too Many Requests",
    431: "Request Header Fields Too Large",
    444: "No Response",
    449: "Retry With",
    450: "Blocked by Windows Parental Controls",
    451: "Unavailable For Legal Reasons",
    451: "Redirect",
    494: "Request Header Too Large",
    495: "Cert Error",
    496: "No Cert",
    497: "HTTP to HTTPS",
    499: "Client Closed Request",
    500: "Internal Server Error",
    501: "Not Implemented",
    502: "Bad Gateway",
    503: "Service Unavailable",
    504: "Gateway Timeout",
    505: "HTTP Version Not Supported",
    506: "Variant Also Negotiates",
    507: "Insufficient Storage",
    508: "Loop Detected",
    509: "Bandwidth Limit Exceeded",
    510: "Not Extended",
    511: "Network Authentication Required",
    598: "Network read timeout error",
    599: "Network connect timeout error",
}


class Entry(Compat_Repr, object):
    def __init__(self, method, uri, body,
                 adding_headers=None,
                 forcing_headers=None,
                 status=200,
                 streaming=False,
                 **headers):

        self.method = method
        self.uri = uri

        if isinstance(body, types.FunctionType):
            self.body = body(method, uri, headers)
        else:
            self.body = body

        self.streaming = streaming
        if not streaming:
            self.body_length = len(self.body or '')
        else:
            self.body_length = 0
        self.adding_headers = adding_headers or {}
        self.forcing_headers = forcing_headers or {}
        self.status = int(status)

        for k, v in headers.items():
            name = "-".join(k.split("_")).capitalize()
            self.adding_headers[name] = v

        self.validate()

    def validate(self):
        content_length_keys = 'Content-Length', 'content-length'
        for key in content_length_keys:
            got = self.adding_headers.get(
                key, self.forcing_headers.get(key, None))

            if got is None:
                continue

            try:
                igot = int(got)
            except ValueError:
                warnings.warn(
                    'HTTPretty got to register the Content-Length header ' \
                    'with "%r" which is not a number' % got,
                )

            if igot > self.body_length:
                raise HTTPrettyError(
                    'HTTPretty got inconsistent parameters. The header ' \
                    'Content-Length you registered expects size "%d" but ' \
                    'the body you registered for that has actually length ' \
                    '"%d".' % (
                        igot, self.body_length,
                    )
                )

    def __str__(self):
        return r'<Entry %s %s getting %d>' % (
            self.method, self.uri, self.status)

    def normalize_headers(self, headers):
        new = {}
        for k in headers:
            new_k = '-'.join([s.title() for s in k.split('-')])
            new[new_k] = headers[k]

        return new

    def fill_filekind(self, fk):
        now = datetime.utcnow()

        headers = {
            'Status': self.status,
            'Date': now.strftime('%a, %d %b %Y %H:%M:%S GMT'),
            'Server': 'Python/HTTPretty',
            'Connection': 'close',
        }

        if self.forcing_headers:
            headers = self.forcing_headers

        if self.adding_headers:
            headers.update(self.adding_headers)

        headers = self.normalize_headers(headers)

        status = headers.get('Status', self.status)
        string_list = [
            'HTTP/1.1 %d %s' % (status, STATUSES[status]),
        ]

        if 'Date' in headers:
            string_list.append('Date: %s' % headers.pop('Date'))

        if not self.forcing_headers:
            content_type = headers.pop('Content-Type',
                                       'text/plain; charset=utf-8')

            content_length = headers.pop('Content-Length', self.body_length)

            string_list.append('Content-Type: %s' % content_type)
            if not self.streaming:
                string_list.append('Content-Length: %s' % content_length)

            string_list.append('Server: %s' % headers.pop('Server'))

        for k, v in headers.items():
            string_list.append(
                '%s: %s' % (k, utf8(v)),
            )

        fk.write("\n".join(string_list))
        fk.write('\n\r\n')

        if self.streaming:
            self.body, body = itertools.tee(self.body)
            for chunk in body:
                fk.write(utf8(chunk))
        else:
            fk.write(utf8(self.body))

        fk.seek(0)


class URIInfo(Compat_Repr, object):
    def __init__(self,
                 username='',
                 password='',
                 hostname='',
                 port=80,
                 path='/',
                 query='',
                 fragment='',
                 scheme='',
                 entries=None,
                 last_request=None):

        self.username = username or ''
        self.password = password or ''
        self.hostname = hostname or ''

        if port:
            port = int(port)

        elif scheme == 'https':
            port = 443

        self.port = port or 80
        self.path = path or ''
        self.query = query or ''
        self.scheme = scheme
        self.fragment = fragment or ''
        self.entries = entries
        self.current_entry = 0
        self.last_request = last_request

    def get_next_entry(self):
        if self.current_entry >= len(self.entries):
            self.current_entry = -1

        if not self.entries:
            raise ValueError('I have no entries: %s' % self)

        entry = self.entries[self.current_entry]
        if self.current_entry != -1:
            self.current_entry += 1
        return entry

    def __str__(self):
        attrs = (
            'username',
            'password',
            'hostname',
            'port',
            'path',
        )
        fmt = ", ".join(['%s="%s"' % (k, getattr(self, k, '')) for k in attrs])
        return r'<httpretty.URIInfo(%s)>' % fmt

    def __hash__(self):
        return hash(text_type(self))

    def __eq__(self, other):
        return text_type(self) == text_type(other)

    @classmethod
    def from_uri(cls, uri, entry):
        result = urlsplit(uri)
        return cls(result.username,
                   result.password,
                   result.hostname,
                   result.port,
                   result.path,
                   result.query,
                   result.fragment,
                   result.scheme,
                   entry)


class HTTPretty(Compat_Repr, object):
    u"""The URI registration class"""
    _entries = {}
    latest_requests = []
    GET = 'GET'
    PUT = 'PUT'
    POST = 'POST'
    DELETE = 'DELETE'
    HEAD = 'HEAD'
    PATCH = 'PATCH'
    METHODS = (GET, PUT, POST, DELETE, HEAD, PATCH)
    last_request = HTTPrettyRequestEmpty()

    @classmethod
    def reset(cls):
        cls._entries.clear()
        cls.latest_requests = []
        cls.last_request = HTTPrettyRequestEmpty()

    @classmethod
    def historify_request(cls, headers, body='', append=True):
        request = HTTPrettyRequest(headers, body)
        cls.last_request = request
        if append:
            cls.latest_requests.append(request)
        else:
            cls.latest_requests[-1] = request
        return request

    @classmethod
    def register_uri(cls, method, uri, body='HTTPretty :)',
                     adding_headers=None,
                     forcing_headers=None,
                     status=200,
                     responses=None, **headers):

        if isinstance(responses, list) and len(responses) > 0:
            entries_for_this_uri = responses
        else:
            headers['body'] = body
            headers['adding_headers'] = adding_headers
            headers['forcing_headers'] = forcing_headers
            headers['status'] = status

            entries_for_this_uri = [
                cls.Response(method=method, uri=uri, **headers),
            ]

        map(lambda e: setattr(e, 'uri', uri) or setattr(e, 'method', method),
            entries_for_this_uri)

        info = URIInfo.from_uri(uri, entries_for_this_uri)
        if info in cls._entries:
            del cls._entries[info]

        cls._entries[info] = entries_for_this_uri

    def __str__(self):
        return u'<HTTPretty with %d URI entries>' % len(self._entries)

    @classmethod
    def Response(cls, body, method=None, uri=None, adding_headers=None, forcing_headers=None,
                 status=200, streaming=False, **headers):

        headers['body'] = body
        headers['adding_headers'] = adding_headers
        headers['forcing_headers'] = forcing_headers
        headers['status'] = int(status)
        headers['streaming'] = streaming
        return Entry(method, uri, **headers)

    @classmethod
    def disable(cls):
        socket.socket = old_socket
        socket.SocketType = old_socket
        socket._socketobject = old_socket

        socket.create_connection = old_create_connection
        socket.gethostname = old_gethostname
        socket.gethostbyname = old_gethostbyname
        socket.getaddrinfo = old_getaddrinfo
        socket.inet_aton = old_gethostbyname

        socket.__dict__['socket'] = old_socket
        socket.__dict__['_socketobject'] = old_socket
        socket.__dict__['SocketType'] = old_socket

        socket.__dict__['create_connection'] = old_create_connection
        socket.__dict__['gethostname'] = old_gethostname
        socket.__dict__['gethostbyname'] = old_gethostbyname
        socket.__dict__['getaddrinfo'] = old_getaddrinfo
        socket.__dict__['inet_aton'] = old_gethostbyname

        if socks:
            socks.socksocket = old_socksocket
            socks.__dict__['socksocket'] = old_socksocket

        if ssl:
            ssl.wrap_socket = old_ssl_wrap_socket
            ssl.SSLSocket = old_sslsocket
            ssl.__dict__['wrap_socket'] = old_ssl_wrap_socket
            ssl.__dict__['SSLSocket'] = old_sslsocket

            if not PY3:
                ssl.sslwrap_simple = old_sslwrap_simple
                ssl.__dict__['sslwrap_simple'] = old_sslwrap_simple

    @classmethod
    def enable(cls):
        socket.socket = fakesock.socket
        socket._socketobject = fakesock.socket
        socket.SocketType = fakesock.socket

        socket.create_connection = create_fake_connection
        socket.gethostname = fake_gethostname
        socket.gethostbyname = fake_gethostbyname
        socket.getaddrinfo = fake_getaddrinfo
        socket.inet_aton = fake_gethostbyname

        socket.__dict__['socket'] = fakesock.socket
        socket.__dict__['_socketobject'] = fakesock.socket
        socket.__dict__['SocketType'] = fakesock.socket

        socket.__dict__['create_connection'] = create_fake_connection
        socket.__dict__['gethostname'] = fake_gethostname
        socket.__dict__['gethostbyname'] = fake_gethostbyname
        socket.__dict__['inet_aton'] = fake_gethostbyname
        socket.__dict__['getaddrinfo'] = fake_getaddrinfo

        if socks:
            socks.socksocket = fakesock.socket
            socks.__dict__['socksocket'] = fakesock.socket

        if ssl:
            ssl.wrap_socket = fake_wrap_socket
            ssl.SSLSocket = FakeSSLSocket

            ssl.__dict__['wrap_socket'] = fake_wrap_socket
            ssl.__dict__['SSLSocket'] = FakeSSLSocket

            if not PY3:
                ssl.sslwrap_simple = fake_wrap_socket
                ssl.__dict__['sslwrap_simple'] = fake_wrap_socket


def httprettified(test):
    "A decorator tests that use HTTPretty"
    @functools.wraps(test)
    def wrapper(*args, **kw):
        HTTPretty.reset()
        HTTPretty.enable()
        try:
            return test(*args, **kw)
        finally:
            HTTPretty.disable()
    return wrapper<|MERGE_RESOLUTION|>--- conflicted
+++ resolved
@@ -57,15 +57,10 @@
 
 from datetime import datetime
 from datetime import timedelta
-<<<<<<< HEAD
-from StringIO import StringIO
-from urlparse import urlsplit, parse_qs
-=======
 try:
-    from urllib.parse import urlsplit
+    from urllib.parse import urlsplit, parse_qs
 except ImportError:
-    from urlparse import urlsplit
->>>>>>> 6d365ac1
+    from urlparse import urlsplit, parse_qs
 
 try:
     from http.server import BaseHTTPRequestHandler
